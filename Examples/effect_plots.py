--- conflicted
+++ resolved
@@ -14,14 +14,9 @@
 p.rcParams.update({'font.size': 14})
 
 
-<<<<<<< HEAD
-def effect_plots(distance_file, effects_file, min_zscore=2.0,
+def effect_plots(distance_file, effects_file, min_zscore=2.0, statistics=None,
                  params=["fc", "pb", "m", "k", "sf", "vp"], save=False,
                  out_path=None):
-=======
-def effect_plots(distance_file, effects_file, min_zscore=2.0, statistics=None,
-                 params=["fc", "pb", "m", "k", "sf", "vp"], save=False):
->>>>>>> 3dea768a
     '''
     Creates a series of plots for the important effects in the model.
     '''
