--- conflicted
+++ resolved
@@ -28,12 +28,7 @@
         given header.
     """
 
-<<<<<<< HEAD
-    def __init__(self, centroid, moment0, linewidth, header,
-                 ang_units=False):
-=======
     def __init__(self, centroid, moment0, linewidth, header, ang_units=False):
->>>>>>> 0760693e
         self.centroid = centroid
         self.moment0 = moment0
         self.linewidth = linewidth
@@ -76,43 +71,8 @@
 
         self._ps2D = np.abs(mvc_fft) ** 2.
 
-<<<<<<< HEAD
-    def compute_radial_pspec(self, return_stddev=True,
-                             logspacing=True, **kwargs):
-        '''
-        Computes the radially averaged power spectrum.
-
-        Parameters
-        ----------
-        return_stddev : bool, optional
-            Return the standard deviation in the 1D bins.
-        logspacing : bool, optional
-            Return logarithmically spaced bins for the lags.
-        kwargs : passed to pspec
-        '''
-
-        if return_stddev:
-            self._freqs, self._ps1D, self._ps1D_stddev = \
-                pspec(self.ps2D, return_stddev=return_stddev,
-                      logspacing=logspacing, **kwargs)
-            self._stddev_flag = True
-        else:
-            self._freqs, self._ps1D = \
-                pspec(self.ps2D, return_stddev=return_stddev,
-                      logspacing=logspacing, **kwargs)
-            self._stddev_flag = False
-
-        if self.ang_units:
-            self._freqs *= self.degperpix ** -1
-
-    def run(self, verbose=False, logspacing=True,
-            return_stddev=True):
-=======
-        return self
-
     def run(self, verbose=False, logspacing=True,
             return_stddev=True, low_cut=None, high_cut=0.5):
->>>>>>> 0760693e
         '''
         Full computation of MVC.
 
@@ -133,36 +93,11 @@
         self.compute_pspec()
         self.compute_radial_pspec(logspacing=logspacing,
                                   return_stddev=return_stddev)
-<<<<<<< HEAD
-
-        if verbose:
-            import matplotlib.pyplot as p
-            p.subplot(121)
-            p.imshow(
-                np.log10(self.ps2D), origin="lower", interpolation="nearest")
-            p.colorbar()
-            ax = p.subplot(122)
-            if self._stddev_flag:
-                ax.errorbar(self.freqs, self.ps1D, yerr=self.ps1D_stddev,
-                            fmt='D-', color='b', markersize=5, alpha=0.5)
-                ax.set_xscale("log", nonposy='clip')
-                ax.set_yscale("log", nonposy='clip')
-            else:
-                p.loglog(self.freqs, self.ps1D, "bD-", markersize=5,
-                         alpha=0.5)
-
-            if self.ang_units:
-                ax.set_xlabel(r"log k/deg$^{-1}$")
-            else:
-                ax.set_xlabel(r"log k/pixel$^{-1}$")
-
-            ax.set_ylabel("MVC Power")
-=======
+
         self.fit_pspec(low_cut=low_cut, high_cut=high_cut,
                        large_scale=0.5)
 
         if verbose:
->>>>>>> 0760693e
 
             print self.fit.summary()
 
@@ -225,30 +160,17 @@
             self.mvc1 = fiducial_model
         else:
             self.mvc1 = MVC(centroid1, moment01, linewidth1,
-<<<<<<< HEAD
                             data1["centroid"][1], ang_units=ang_units)
-            self.mvc1.run()
+            self.mvc1.run(low_cut=low_cut)
 
         self.mvc2 = MVC(centroid2, moment02, linewidth2,
                         data2["centroid"][1], ang_units=ang_units)
-        self.mvc2.run()
-=======
-                            data1["centroid"][1])
-            self.mvc1.run(low_cut=low_cut)
-
-        self.mvc2 = MVC(centroid2, moment02, linewidth2,
-                        data2["centroid"][1])
         self.mvc2.run(low_cut=low_cut)
->>>>>>> 0760693e
 
         self.ang_units = ang_units
 
     def distance_metric(self, low_cut=None, high_cut=0.5, verbose=False,
-<<<<<<< HEAD
                         label1=None, label2=None):
-=======
-                        labels=None):
->>>>>>> 0760693e
         '''
 
         Implements the distance metric for 2 MVC transforms.
@@ -279,38 +201,13 @@
                            self.mvc2.slope_err**2))
 
         if verbose:
-            if labels is None:
-                labels = ['1', '2']
-
-            print "Fit to %s" % (labels[0])
+
             print self.mvc1.fit.summary()
-            print "Fit to %s" % (labels[1])
             print self.mvc2.fit.summary()
 
             import matplotlib.pyplot as p
-<<<<<<< HEAD
-            p.plot(df["scales"][fit_index[one_index]],
-                   self.results.fittedvalues[one_index], "b",
-                   df["scales"][fit_index[two_index]],
-                   self.results.fittedvalues[two_index], "g")
-            p.errorbar(np.log10(clip_freq1), np.log10(clip_ps1D1),
-                       yerr=clip_errors1, color="b", fmt="D", markersize=5,
-                       alpha=0.5, label=label1)
-            p.errorbar(np.log10(clip_freq2), np.log10(clip_ps1D2),
-                       yerr=clip_errors2, color="g", fmt="o", markersize=5,
-                       alpha=0.5, label=label2)
-            p.grid(True)
-            p.ylabel("MVC Power")
-
-            if self.ang_units:
-                p.xlabel(r"log k/deg$^{-1}$")
-            else:
-                p.xlabel(r"log k/pixel$^{-1}$")
-
-=======
-            self.mvc1.plot_fit(show=False, color='b', label=labels[0])
-            self.mvc2.plot_fit(show=False, color='r', label=labels[1])
->>>>>>> 0760693e
+            self.mvc1.plot_fit(show=False, color='b', label=labels1)
+            self.mvc2.plot_fit(show=False, color='r', label=labels2)
             p.legend(loc='best')
             p.show()
 
