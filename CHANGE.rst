--- conflicted
+++ resolved
@@ -1,11 +1,8 @@
 
 Version 1.0 (unreleased)
 ------------------------
-<<<<<<< HEAD
 * #138 - Add fitting routines and more normalization options for PDFs.
-=======
 * #136 - Normalize data to between 0 and 1 for the Cramer statistic.
->>>>>>> 9bda64f0
 * #134 - Add rolling back for computing the SCF when shifts are integers (and so don't need the FFT approach)
 * #133 - Fix indexing when creating 1D power spectra.
 * #131 - Another correction for centroid offset issue. Cleaned moment calcs up a bit.
