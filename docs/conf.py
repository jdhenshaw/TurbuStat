# -*- coding: utf-8 -*-
# Licensed under a 3-clause BSD style license - see LICENSE.rst
#
# Astropy documentation build configuration file.
#
# This file is execfile()d with the current directory set to its containing dir.
#
# Note that not all possible configuration values are present in this file.
#
# All configuration values have a default. Some values are defined in
# the global Astropy configuration which is loaded here before anything else.
# See astropy.sphinx.conf for which values are set there.

# If extensions (or modules to document with autodoc) are in another directory,
# add these directories to sys.path here. If the directory is relative to the
# documentation root, use os.path.abspath to make it absolute, like shown here.
# sys.path.insert(0, os.path.abspath('..'))
# IMPORTANT: the above commented section was generated by sphinx-quickstart, but
# is *NOT* appropriate for astropy or Astropy affiliated packages. It is left
# commented out with this explanation to make it clear why this should not be
# done. If the sys.path entry above is added, when the astropy.sphinx.conf
# import occurs, it will import the *source* version of astropy instead of the
# version installed (if invoked as "make html" or directly with sphinx), or the
# version in the build directory (if "python setup.py build_sphinx" is used).
# Thus, any C-extensions that are needed to build the documentation will *not*
# be accessible, and the documentation will not build correctly.

import datetime
import os
import sys

try:
    from sphinx_astropy.conf.v1 import *  # noqa
except ImportError:
    print('ERROR: the documentation requires the sphinx-astropy package to '
          'be installed')
    sys.exit(1)

# Get configuration information from setup.cfg
try:
    from ConfigParser import ConfigParser
except ImportError:
    from configparser import ConfigParser

conf = ConfigParser()
conf.read([os.path.join(os.path.dirname(__file__), '..', 'setup.cfg')])
setup_cfg = dict(conf.items('metadata'))

# Mock out the imports
<<<<<<< HEAD
# import mock

# MOCK_MODULES = ['sklearn', 'sklearn.metrics', 'sklearn.metrics.pairwise',
#                 'statsmodels', 'statsmodels.api', 'statsmodels.formula.api',
#                 'statsmodels.formula', 'statsmodels.distributions',
#                 'statsmodels.distributions.empirical_distribution',
#                 'statsmodels.base', 'statsmodels.base.model',
#                 'astrodendro', 'signal_id'
#                 'spectral_cube', 'spectral_cube._moments',
#                 'spectral_cube.wcs_utils', "spectral_cube.cube_utils",
#                 'spectral_cube.lower_dimensional_structures',
#                 'spectral_cube.spectral_cube',
#                 'emcee', 'skimage', 'skimage.measure']

# for mod_name in MOCK_MODULES:
#     sys.modules[mod_name] = mock.Mock()
=======
import mock

MOCK_MODULES = ['sklearn', 'sklearn.metrics', 'sklearn.metrics.pairwise',
                'statsmodels', 'statsmodels.api', 'statsmodels.formula.api',
                'statsmodels.formula', 'statsmodels.distributions',
                'statsmodels.distributions.empirical_distribution',
                'statsmodels.base', 'statsmodels.base.model',
                'astrodendro', 'signal_id'
                'spectral_cube', 'spectral_cube._moments',
                'spectral_cube.wcs_utils', "spectral_cube.cube_utils",
                'spectral_cube.lower_dimensional_structures',
                'spectral_cube.spectral_cube',
                'emcee', 'skimage', 'skimage.measure',
                'seaborn']

for mod_name in MOCK_MODULES:
    sys.modules[mod_name] = mock.Mock()
>>>>>>> b8c28480

# -- General configuration ----------------------------------------------------

# By default, highlight as Python 3.
highlight_language = 'python3'

# If your documentation needs a minimal Sphinx version, state it here.
#needs_sphinx = '1.2'

# To perform a Sphinx version check that needs to be more specific than
# major.minor, call `check_sphinx_version("x.y.z")` here.
# check_sphinx_version("1.2.1")

# List of patterns, relative to source directory, that match files and
# directories to ignore when looking for source files.
exclude_patterns.append('_templates')

# This is added to the end of RST files - a good place to put substitutions to
# be used globally.
rst_epilog += """
"""

# -- Project information ------------------------------------------------------

# This does not *have* to match the package name, but typically does
project = setup_cfg['package_name']
author = setup_cfg['author']
copyright = '{0}, {1}'.format(
    datetime.datetime.now().year, setup_cfg['author'])

# The version info for the project you're documenting, acts as replacement for
# |version| and |release|, also used in various other places throughout the
# built documents.

from pkg_resources import get_distribution
version = release = get_distribution(setup_cfg['name']).version

# -- Options for HTML output ---------------------------------------------------

# A NOTE ON HTML THEMES
# The global astropy configuration uses a custom theme, 'bootstrap-astropy',
# which is installed along with astropy. A different theme can be used or
# the options for this theme can be modified by overriding some of the
# variables set in the global configuration. The variables set in the
# global configuration are listed below, commented out.

import sphinx_bootstrap_theme

# Add any paths that contain custom themes here, relative to this directory.
# To use a different custom theme, add the directory containing the theme.
html_theme_path = sphinx_bootstrap_theme.get_html_theme_path()

# The theme to use for HTML and HTML Help pages.  See the documentation for
# a list of builtin themes. To override the custom theme, set this to the
# name of a builtin theme or the name of a custom theme in html_theme_path.
html_theme = "bootstrap"

# Custom sidebar templates, maps document names to template names.
#html_sidebars = {}

# The name of an image file (within the static path) to use as favicon of the
# docs.  This file should be a Windows icon file (.ico) being 16x16 or 32x32
# pixels large.
html_favicon = ''

# If not '', a 'Last updated on:' timestamp is inserted at every page bottom,
# using the given strftime format.
#html_last_updated_fmt = ''

# The name for this set of Sphinx documents.  If None, it defaults to
# "<project> v<release> documentation".
html_title = '{0} v{1}'.format(project, release)

# Output file base name for HTML help builder.
htmlhelp_basename = project + 'doc'

# -- Options for LaTeX output --------------------------------------------------

# Grouping the document tree into LaTeX files. List of tuples
# (source start file, target name, title, author, documentclass [howto/manual]).
latex_documents = [('index', project + '.tex', project + u' Documentation',
                    author, 'manual')]


# -- Options for manual page output --------------------------------------------

# One entry per manual page. List of tuples
# (source start file, name, description, authors, manual section).
man_pages = [('index', project.lower(), project + u' Documentation',
              [author], 1)]

numpydoc_show_class_members = False

## -- Options for the edit_on_github extension ----------------------------------------

if eval(setup_cfg.get('edit_on_github')):
    extensions += ['sphinx_astropy.ext.edit_on_github']

    versionmod = __import__(setup_cfg['package_name'] + '.version')
    edit_on_github_project = setup_cfg['github_project']
    if versionmod.version.release:
        edit_on_github_branch = "v" + versionmod.version.version
    else:
        edit_on_github_branch = "master"

    edit_on_github_source_root = ""
    edit_on_github_doc_root = "docs"

# -- Resolving issue number to links in changelog -----------------------------
github_issues_url = 'https://github.com/{0}/issues/'.format(setup_cfg['github_project'])<|MERGE_RESOLUTION|>--- conflicted
+++ resolved
@@ -45,44 +45,6 @@
 conf = ConfigParser()
 conf.read([os.path.join(os.path.dirname(__file__), '..', 'setup.cfg')])
 setup_cfg = dict(conf.items('metadata'))
-
-# Mock out the imports
-<<<<<<< HEAD
-# import mock
-
-# MOCK_MODULES = ['sklearn', 'sklearn.metrics', 'sklearn.metrics.pairwise',
-#                 'statsmodels', 'statsmodels.api', 'statsmodels.formula.api',
-#                 'statsmodels.formula', 'statsmodels.distributions',
-#                 'statsmodels.distributions.empirical_distribution',
-#                 'statsmodels.base', 'statsmodels.base.model',
-#                 'astrodendro', 'signal_id'
-#                 'spectral_cube', 'spectral_cube._moments',
-#                 'spectral_cube.wcs_utils', "spectral_cube.cube_utils",
-#                 'spectral_cube.lower_dimensional_structures',
-#                 'spectral_cube.spectral_cube',
-#                 'emcee', 'skimage', 'skimage.measure']
-
-# for mod_name in MOCK_MODULES:
-#     sys.modules[mod_name] = mock.Mock()
-=======
-import mock
-
-MOCK_MODULES = ['sklearn', 'sklearn.metrics', 'sklearn.metrics.pairwise',
-                'statsmodels', 'statsmodels.api', 'statsmodels.formula.api',
-                'statsmodels.formula', 'statsmodels.distributions',
-                'statsmodels.distributions.empirical_distribution',
-                'statsmodels.base', 'statsmodels.base.model',
-                'astrodendro', 'signal_id'
-                'spectral_cube', 'spectral_cube._moments',
-                'spectral_cube.wcs_utils', "spectral_cube.cube_utils",
-                'spectral_cube.lower_dimensional_structures',
-                'spectral_cube.spectral_cube',
-                'emcee', 'skimage', 'skimage.measure',
-                'seaborn']
-
-for mod_name in MOCK_MODULES:
-    sys.modules[mod_name] = mock.Mock()
->>>>>>> b8c28480
 
 # -- General configuration ----------------------------------------------------
 
