--- conflicted
+++ resolved
@@ -18,7 +18,6 @@
         self.tester = None
 
     def test_MVC_method(self):
-<<<<<<< HEAD
         self.tester = MVC(dataset1["centroid"][0], dataset1["moment0"][0], dataset1["linewidth"][0], dataset1["centroid"][1])
         self.tester.run()
         assert np.allclose(self.tester.ps1D, self.computed_data['mvc_val'])
@@ -26,11 +25,3 @@
     def test_MVC_distance(self):
     	self.tester_dist = MVC_distance(dataset1, dataset2, fiducial_model = self.tester).distance_metric().distance
     	assert np.allclose(self.tester_dist, self.computed_distances['mvc_distance'])
-=======
-        self.tester = MVC(dataset1["centroid"][0], dataset1["moment0"][0], dataset1["linewidth"][0], dataset1["centroid"][1]).run().ps1D
-        assert np.allclose(self.tester, self.computed_data['mvc_val'])
-
-    def test_MVC_distance(self):
-    	self.tester = MVC_distance(dataset1, dataset2).distance_metric().distance
-    	assert np.allclose(self.tester, self.computed_distances['mvc_distance'])
->>>>>>> db672c6e
