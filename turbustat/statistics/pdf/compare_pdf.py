--- conflicted
+++ resolved
@@ -27,7 +27,9 @@
         Weights to apply to the image. Must have the same shape as the image.
     use_standardized : bool, optional
         Enable to standardize the data before computing the PDF and ECDF.
-<<<<<<< HEAD
+    normalization_type : {"standardize", "center", "normalize",
+                          "normalize_by_mean"}, optional
+        See `~turbustat.statistics.stat_utils.data_normalization`.
 
     Example
     -------
@@ -36,11 +38,6 @@
     >>> moment0 = fits.open("Design4_21_0_0_flatrho_0021_13co.moment0.fits")[0]  # doctest: +SKIP
     >>> pdf_mom0 = PDF(moment0).run(verbose=True)  # doctest: +SKIP
 
-=======
-    normalization_type : {"standardize", "center", "normalize",
-                          "normalize_by_mean"}, optional
-        See `~turbustat.statistics.stat_utils.data_normalization`.
->>>>>>> fef911db
     '''
 
     __doc__ %= {"dtypes": " or ".join(common_types + twod_types +
@@ -111,16 +108,8 @@
         self._bins = (bin_edges[:-1] + bin_edges[1:]) / 2
 
     @property
-<<<<<<< HEAD
-    def is_standardized(self):
-        '''
-        Returns `True` when standardization has been applied.
-        '''
-        return self._standardize_flag
-=======
     def normalization_type(self):
         return self._normalization_type
->>>>>>> fef911db
 
     @property
     def pdf(self):
